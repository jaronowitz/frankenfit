--- conflicted
+++ resolved
@@ -371,12 +371,7 @@
     def __len__(self):
         return len(self.transforms)
 
-<<<<<<< HEAD
-    # TODO: rename to simply apply()
-    def fit_and_apply(
-=======
     def apply(
->>>>>>> 4f2eb9aa
         self, data_fit: ffc.Data = None, bindings: Optional[dict[str, object]] = None
     ) -> pd.DataFrame:
         """
