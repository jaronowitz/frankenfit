# 🧟 Frankenfit: it's alive! it's fit! 📈📊

[![pytest](https://github.com/maxbane/frankenfit/actions/workflows/pytest.yml/badge.svg)](https://github.com/maxbane/frankenfit/actions/workflows/pytest.yml)
[![docs](https://github.com/maxbane/frankenfit/actions/workflows/docs.yml/badge.svg)](https://github.com/maxbane/frankenfit/actions/workflows/docs.yml)
[![mypy](https://github.com/maxbane/frankenfit/actions/workflows/mypy.yml/badge.svg)](https://github.com/maxbane/frankenfit/actions/workflows/mypy.yml)
[![license](https://img.shields.io/badge/license-BSD-red)](https://github.com/maxbane/frankenfit/blob/main/LICENSE.txt)
[![code style](https://img.shields.io/badge/code%20style-black-000000.svg)](https://github.com/psf/black)

Frankenfit is a Python library for data scientists that provides a domain-specific
language (DSL) for creating, fitting, and applying predictive data modeling pipelines.
Its key features are:

* A concise and readable **DSL** (inspired by the pandas [method-chaining
  style](https://tomaugspurger.github.io/posts/method-chaining/)) to create data
  modeling **pipelines** from chains of composable building blocks called
  **transforms**. Pipelines themselves are composable, re-usable, and extensible, with
  a thorough [library of
  transforms](https://devbox.homenet.thebanes.org/~max/frankenfit/docs/_build/html/api.html#transform-library)
  available for building, grouping, and combining pipelines in useful ways.
* Rigorous separation between, on the one hand, **fitting** the state of your pipeline
  on some training data, and, on the other, **applying** it
  [out-of-sample](https://stats.stackexchange.com/questions/260899/what-is-difference-between-in-sample-and-out-of-sample-forecasts)
  to make predictions on test data. Once fit, a pipeline can be re-used to make
  predictions on many different test datasets, and these predictions are truly
  **out-of-sample**, right down to the quantiles used to winsorize your features
  (for example).
* The ability to specify your pipeline's parameters as **hyperparameters**, whose values
  are bound later. This can make your pipelines more re-usable, and enables powerful
  workflows like hyperparameter search, cross-validation, and other resampling schemes,
  all described in the same DSL used for creating pipelines.
* **Parallel computation** on distributed backends (currently
  [Dask](https://www.dask.org)). Frankenfit automatically figures out what parts of your
  pipeline are independent of each other and runs them in parallel on a distributed
  compute cluster.
* A focus on **user ergonomics** and **interactive usage.** Extensive type annotations
  enable smart auto-completions by IDEs.
  [Visualizations](https://maxbane.github.io/frankenfit/current/transforms_and_pipelines.html#visualizing-pipelines)
  help you see what your pipelines are doing. You can [implement your own
  transforms](https://maxbane.github.io/frankenfit/current/implementing_transforms.html)
  with almost zero boilerplate.

Frankenfit takes some inspiration from scikit-learn's [`pipeline`
module](https://scikit-learn.org/stable/modules/classes.html#module-sklearn.pipeline),
but aims to be much more general-purpose and flexible. It integrates easily with
industry-standard libraries like [pandas](https://pandas.pydata.org),
[scikit-learn](https://scikit-learn.org) and [statsmodels](https://www.statsmodels.org),
or your own in-house library of statistical models and data transformations.

## Example

Suppose we want to model the prices of round-cut diamonds using the venerable
[diamonds](https://ggplot2.tidyverse.org/reference/diamonds.html) dataset, which is
often used to teach regression, and looks like this:

|       |   carat | cut       | color   | clarity   |   depth |   table |   price |    x |    y |    z |
|------:|--------:|:--------  |:--------|:----------|--------:|--------:|--------:|-----:|-----:|-----:|
|     1 |    0.23 | Ideal     | E       | SI2       |    61.5 |      55 |     326 | 3.95 | 3.98 | 2.43 |
|     2 |    0.21 | Premium   | E       | SI1       |    59.8 |      61 |     326 | 3.89 | 3.84 | 2.31 |
|     3 |    0.23 | Good      | E       | VS1       |    56.9 |      65 |     327 | 4.05 | 4.07 | 2.31 |
|   ... |     ... | ...       | ...     | ...       |     ... |     ... |     ... |  ... |  ... |  ... |
| 53939 |    0.86 | Premium   | H       | SI2       |    61   |      58 |    2757 | 6.15 | 6.12 | 3.74 |
| 53940 |    0.75 | Ideal     | D       | SI2       |    62.2 |      55 |    2757 | 5.83 | 5.87 | 3.64 |

```python
# To be.
```

See the [Synopsis and
overview](https://maxbane.github.io/frankenfit/current/synopsis.html) section of the
documentation for a more extended example, and then dive into [Transforms and
pipelines](https://maxbane.github.io/frankenfit/current/transforms_and_pipelines.html)
to learn how it works from the ground up.

## Getting started

```
$ pip install frankenfit
```

If you want to use the [Dask](https://www.dask.org) backend for distributed computation
of your pipelines:
```
$ pip install "frankenfit[dask]"
```

You may also need to install [GraphViz](https://graphviz.org/) for visualizations to
work. On Ubuntu/Debian:
```
$ sudo apt install graphviz
```

The author of Frankenfit recommends importing it like this:
```python
import frankenfit as ff
```

Everything you need to get going is available in the public
[API](https://maxbane.github.io/frankenfit/current/api.html), `ff.*`. You might want to
start with a [synopsis](https://maxbane.github.io/frankenfit/current/synopsis.html) of
what you can do and proceed from there.

## Documentation

The most up-to-date documentation, corresponding to the unreleased `main` branch of this
repository, is available here: https://maxbane.github.io/frankenfit/current/.

The documentation provides a detailed narrative walkthrough of using the library for
predictive data modeling, as well as a complete API reference.  Please check it out!

## Type annotations

The entire Frankenfit library is meticulously type-annotated and checked with
[`mypy`](https://mypy.readthedocs.io), making use of `Generic` classes where it is
sensible to do so. Aside from catching logical errors, the main benefit of this to users
is that modern IDEs like [Visual Studio Code](https://code.visualstudio.com/) can
interpret the annotations statically to report the types of expressions and provide
intelligent auto-completions.

![screenshot-vscode](docs/_static/sshot-vscode-intellisense-frankenfit-pipeline.png)

Frankenfit includes its own [mypy plugin](src/frankenfit/mypy.py). It is highly
recommended to enable it if you are using mypy to type-check your own code as a
Frankenfit user. Just include the following in your project's
[`pyproject.toml`](https://mypy.readthedocs.io/en/stable/extending_mypy.html#configuring-mypy-to-use-plugins):

```toml
[tool.mypy]
plugins = "frankenfit.mypy"
```

## Development

If you're *not* hacking on the Frankenfit codebase itself, and just want to build or
install it from source, `$ pip build .`, `$ pip sdist .`, `$ pip install .` should all
work out of the box without creating any special needs, as long as you're using Python
3.8+ and a recent version of `pip`.

To get started with hacking on Frankenfit itself, make sure that the `python3.10`
binary is on your path, clone this repo, and run:

```
# this just creates a venv and does `pip install -e ".[dev]"` and `pre-commit install`
$ ./setup-venv-dev python3.10
$ source ./.venv-dev/bin/activate
```

From there you may run tests with `$ tox -e py`, `$ tox mypy`, and so on.

The setup script automatically installs git pre-commit hooks. When you run `$ git
commit`, a few linters will run, possibly modifying the source. If files are modified by
the linters, it is necessary to `$ git add` them to staging again and re-run `$ git
commit`.

### Tests

We use the [`pytest`](pytest.org) testing framework together with the [`tox`](tox.wiki)
(v3) test runner. Tests live under `tests/` and are discovered by `pytest` according to
its normal discovery rules. Please be diligent about writing or updating tests for any
new or changed functionality. We use GitHub Actions to run tests on every pull request
and every push to `main`.

### Code style and linters

We follow [`black`](https://github.com/psf/black) to the letter for code formatting and
additionally target [`flake8`](https://flake8.pycqa.org/) compliance, minus a few
exceptions documented in `pyproject.toml`. This is enforced at commit-time by
[`pre-commit`](pre-commit.com) hooks, and checked by post-push continuous integration.

### Dependencies and where they are defined

There are three categories of dependencies for the project:

* Run-time dependencies. These are the dependencies required of users to actually import
  and use the library. They are defined in `pyproject.toml` and will be installed
  automatically by pip when installing the `frankenfit` package. The set of required
  dependencies is small: `attrs`, `pandas`, `pyarrow`, and `graphviz`.

  * When installing Frankenfit, users may specify the optional feature (a.k.a. "extra")
    `dask` (i.e., `"frankenfit[dask]"`) to install `dask-distributed`, enabling use of
    the [`DaskBackend`](https://maxbane.github.io/frankenfit/current/backends.html).
    This is not included by default.

* Test-time and type-checking dependencies. Running the test suite requires additional
  dependencies beyond the run-time dependencies. They are declared by the `tests` extra
  in `pyproject.toml`.  Note that the `tests` extra depends on the `dask` extra, so that
  we may test Dask-related functionality.

* Documentation dependencies. Building the documentation requires [Jupyter
  Book](https://jupyterbook.org) and other additional dependencies, as declared by the
  `docs` extra in `pyproject.toml`.

* Developer dependencies, as declared by the `dev` extra. These are packages that a
  developer hacking on Frankenfit needs to make full use of the repository, including
  `tox` for actually running tox, `pre-commit` for running linters without
  actually making a commit, and so on. The `dev` extra itself depends on all of the
  other extras `[dask,docs,tests]`, so it suffices just to run `pip install -e ".[dev]"`
  on this repo to get started (which is what the setup script does).

### Writing documentation

Documentation lives in `docs/`, and we use [Jupyter Book](https://jupyterbook.org) to
build it as a static HTML site. Documentation content is written in Markdown
(specifically MyST), but the Python docstrings, which are included in the API reference
section of the documentation, must still be in reStructuredText (albeit [NumPy
style](https://www.sphinx-doc.org/en/master/usage/extensions/napoleon.html)), so it's a
<<<<<<< HEAD
bit of a Frankenstein situation.
=======
bit of a Frankenstein situation. 🧟
>>>>>>> b1f263a9

The official color scheme of Frankenfit is, of course,
[Dracula](https://draculatheme.com/). 🧛<|MERGE_RESOLUTION|>--- conflicted
+++ resolved
@@ -203,11 +203,7 @@
 (specifically MyST), but the Python docstrings, which are included in the API reference
 section of the documentation, must still be in reStructuredText (albeit [NumPy
 style](https://www.sphinx-doc.org/en/master/usage/extensions/napoleon.html)), so it's a
-<<<<<<< HEAD
-bit of a Frankenstein situation.
-=======
 bit of a Frankenstein situation. 🧟
->>>>>>> b1f263a9
 
 The official color scheme of Frankenfit is, of course,
 [Dracula](https://draculatheme.com/). 🧛